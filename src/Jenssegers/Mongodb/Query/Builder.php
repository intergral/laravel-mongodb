--- conflicted
+++ resolved
@@ -876,27 +876,15 @@
         }
 
         // Convert $casts
-<<<<<<< HEAD
-        if($this->isCastableToObjectId($column))
-        {
-            if(is_array($params[2])) {
-                foreach ($params[2] as &$value) {
-                    if(is_string($value)) {
-=======
         if ($this->isCastableToObjectId($column)) {
             if (is_array($params[2])) {
                 foreach ($params[2] as &$value) {
                     if (is_string($value)) {
->>>>>>> 4f7fd0f5
                         $value = new ObjectId($value);
                     }
                 }
             } else {
-<<<<<<< HEAD
-                if(is_string($params[2])) {
-=======
                 if (is_string($params[2])) {
->>>>>>> 4f7fd0f5
                     $params[2] = new ObjectId($params[2]);
                 }
             }
@@ -965,18 +953,18 @@
                 if (is_array($where['value'])) {
                     array_walk_recursive($where['value'], function (&$item, $key) {
                         if ($item instanceof DateTime) {
-                            $item = new UTCDateTime($item->format('Uv'));
+                            $item = new UTCDateTime($item->getTimestamp() * 1000);
                         }
                     });
                 } else {
                     if ($where['value'] instanceof DateTime) {
-                        $where['value'] = new UTCDateTime($where['value']->format('Uv'));
+                        $where['value'] = new UTCDateTime($where['value']->getTimestamp() * 1000);
                     }
                 }
             } elseif (isset($where['values'])) {
                 array_walk_recursive($where['values'], function (&$item, $key) {
                     if ($item instanceof DateTime) {
-                        $item = new UTCDateTime($item->format('Uv'));
+                        $item = new UTCDateTime($item->getTimestamp() * 1000);
                     }
                 });
             }
