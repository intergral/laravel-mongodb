--- conflicted
+++ resolved
@@ -13,16 +13,7 @@
     continue-on-error: ${{ matrix.experimental }}
     strategy:
       matrix:
-<<<<<<< HEAD
-        php: ['7.3', '7.4']
-        os: ['ubuntu-latest']
-        mongodb: ['3.6', '4.0', '4.2', '4.4']
-=======
         include:
-        - { os: ubuntu-latest, php: 7.2, mongodb: 3.6, experimental: true}
-        - { os: ubuntu-latest, php: 7.2, mongodb: '4.0', experimental: true}
-        - { os: ubuntu-latest, php: 7.2, mongodb: 4.2, experimental: true}
-        - { os: ubuntu-latest, php: 7.2, mongodb: 4.4, experimental: true}
         - { os: ubuntu-latest, php: 7.3, mongodb: 3.6, experimental: false}
         - { os: ubuntu-latest, php: 7.3, mongodb: '4.0', experimental: false}
         - { os: ubuntu-latest, php: 7.3, mongodb: 4.2, experimental: false}
@@ -31,7 +22,6 @@
         - { os: ubuntu-latest, php: 7.4, mongodb: '4.0', experimental: false}
         - { os: ubuntu-latest, php: 7.4, mongodb: 4.2, experimental: false}
         - { os: ubuntu-latest, php: 7.4, mongodb: 4.4, experimental: false}
->>>>>>> 8211268a
     services:
       mongo:
         image: mongo:${{ matrix.mongodb }}
