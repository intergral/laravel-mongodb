--- conflicted
+++ resolved
@@ -56,15 +56,11 @@
         MONGO_HOST: 0.0.0.0
         MYSQL_HOST: 0.0.0.0
         MYSQL_PORT: 3307
-<<<<<<< HEAD
     - name: Send coveralls
       run: vendor/bin/coveralls build/logs/clover.xml
       env:
         COVERALLS_REPO_TOKEN: ${{ secrets.GITHUB_TOKEN }}
-      continue-on-error: true
-=======
     - uses: codecov/codecov-action@v1
       with:
         token: ${{ secrets.CODECOV_TOKEN }}
-        fail_ci_if_error: false
->>>>>>> 30e20005
+        fail_ci_if_error: false