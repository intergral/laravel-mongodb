--- conflicted
+++ resolved
@@ -9,10 +9,6 @@
         volumes:
             - .:/code
         working_dir: /code
-<<<<<<< HEAD
-        command: bash -c "composer install --prefer-source --no-interaction && php ./vendor/bin/phpunit"
-=======
->>>>>>> 50e4ea0a
         depends_on:
           - mongodb
           - mysql
